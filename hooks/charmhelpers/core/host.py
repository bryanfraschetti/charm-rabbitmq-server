--- conflicted
+++ resolved
@@ -68,13 +68,8 @@
     """Determine whether a system service is available"""
     try:
         subprocess.check_output(['service', service_name, 'status'], stderr=subprocess.STDOUT)
-<<<<<<< HEAD
-    except subprocess.CalledProcessError:
-        return False
-=======
     except subprocess.CalledProcessError as e:
         return 'unrecognized service' not in e.output
->>>>>>> 14af2215
     else:
         return True
 
@@ -362,19 +357,9 @@
 
     '''
     import apt_pkg
-<<<<<<< HEAD
-    if not pkgcache:
-        apt_pkg.init()
-        # Force Apt to build its cache in memory. That way we avoid race
-        # conditions with other applications building the cache in the same
-        # place.
-        apt_pkg.config.set("Dir::Cache::pkgcache", "")
-        pkgcache = apt_pkg.Cache()
-=======
     from charmhelpers.fetch import apt_cache
     if not pkgcache:
         pkgcache = apt_cache()
->>>>>>> 14af2215
     pkg = pkgcache[package]
     return apt_pkg.version_compare(pkg.current_ver.ver_str, revno)
 

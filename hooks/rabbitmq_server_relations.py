#!/usr/bin/python

import os
import shutil
import sys
import subprocess
import glob


import rabbit_utils as rabbit
import lib.utils as utils
import lib.cluster_utils as cluster
import lib.ceph_utils as ceph
import lib.openstack_common as openstack
import lib.unison as unison

import _pythonpath
_ = _pythonpath

from charmhelpers.core import hookenv
from charmhelpers.core.host import rsync
from charmhelpers.contrib.charmsupport.nrpe import NRPE
from charmhelpers.contrib.openstack.utils import get_hostname


SERVICE_NAME = os.getenv('JUJU_UNIT_NAME').split('/')[0]
POOL_NAME = SERVICE_NAME
RABBIT_DIR = '/var/lib/rabbitmq'
NAGIOS_PLUGINS = '/usr/local/lib/nagios/plugins'


def ensure_unison_rabbit_permissions():
    rabbit.execute("chmod g+wrx %s" % rabbit.LIB_PATH)
    rabbit.execute("chmod g+wrx %s*.passwd" % rabbit.LIB_PATH)


def install():
    pre_install_hooks()
    utils.install(*rabbit.PACKAGES)
    utils.expose(5672)

    # ensure user + permissions for peer relations that
    # may be syncing data there via SSH_USER.
    unison.ensure_user(user=rabbit.SSH_USER, group=rabbit.RABBIT_USER)
    ensure_unison_rabbit_permissions()

<<<<<<< HEAD

def amqp_changed(relation_id=None, remote_unit=None, needs_leader=True):
    if needs_leader and not cluster.eligible_leader('res_rabbitmq_vip'):
        msg = 'amqp_changed(): Deferring amqp_changed to eligible_leader.'
        utils.juju_log('INFO', msg)
        return

    rabbit_user = utils.relation_get('username', rid=relation_id,
                                     unit=remote_unit)
    vhost = utils.relation_get('vhost', rid=relation_id, unit=remote_unit)
    if None in [rabbit_user, vhost]:
        utils.juju_log('INFO', 'amqp_changed(): Relation not ready.')
        return

    password_file = os.path.join(RABBIT_DIR, '%s.passwd' % rabbit_user)
=======
def configure_amqp(username, vhost):
    password_file = os.path.join(RABBIT_DIR, '%s.passwd' % username)
>>>>>>> 5b91f68d
    if os.path.exists(password_file):
        password = open(password_file).read().strip()
    else:
        cmd = ['pwgen', '64', '1']
        password = subprocess.check_output(cmd).strip()
        with open(password_file, 'wb') as out:
            out.write(password)
        # assign current user and permissions
        rabbit.execute("chown %s:%s %s" %
                       (rabbit.RABBIT_USER, rabbit.RABBIT_USER, password_file))
        rabbit.execute("chmod g+wrx %s" % password_file)

    rabbit.create_vhost(vhost)
    rabbit.create_user(username, password)
    rabbit.grant_permissions(username, vhost)

    return password


def amqp_changed(relation_id=None, remote_unit=None):
    if not cluster.eligible_leader('res_rabbitmq_vip'):
        msg = 'amqp_changed(): Deferring amqp_changed to eligible_leader.'
        utils.juju_log('INFO', msg)
        return

    relation_settings = {}
    settings = hookenv.relation_get(rid=relation_id, unit=remote_unit)

    singleset = set([
        'username',
        'vhost'
        ])

    if singleset.issubset(settings):
        if None in [settings['username'], settings['vhost']]:
            utils.juju_log('INFO', 'amqp_changed(): Relation not ready.')
            return

        relation_settings['password'] = configure_amqp(username=settings['username'],
                                                       vhost=settings['vhost'])
    else:
        queues = {}
        for k, v in settings.iteritems():
            amqp = k.split('_')[0]
            x = '_'.join(k.split('_')[1:])
            if amqp not in queues:
                queues[amqp] = {}
            queues[amqp][x] = v
        relation_settings = {}
        for amqp in queues:
            if singleset.issubset(queues[amqp]):
                relation_settings['_'.join([amqp, 'password'])] = configure_amqp(queues[amqp]['username'],
                                                                                 queues[amqp]['vhost'])

    relation_settings['hostname'] = utils.unit_get('private-address')
    if cluster.is_clustered():
        relation_settings['clustered'] = 'true'
        if utils.is_relation_made('ha'):
            # active/passive settings
            relation_settings['vip'] = utils.config_get('vip')

    if relation_id:
        relation_settings['rid'] = relation_id
    utils.relation_set(**relation_settings)

    # sync new creds to all peers
    rabbit.synchronize_service_credentials()


def cluster_joined():
    unison.ssh_authorized_peers(user=rabbit.SSH_USER,
                                group='rabbit',
                                peer_interface='cluster',
                                ensure_local_user=True)
    if utils.is_relation_made('ha'):
        utils.juju_log('INFO',
                       'hacluster relation is present, skipping native '
                       'rabbitmq cluster config.')
        return
    l_unit_no = os.getenv('JUJU_UNIT_NAME').split('/')[1]
    r_unit_no = os.getenv('JUJU_REMOTE_UNIT').split('/')[1]
    if l_unit_no > r_unit_no:
        utils.juju_log('INFO', 'cluster_joined: Relation greater.')
        return
    rabbit.COOKIE_PATH = '/var/lib/rabbitmq/.erlang.cookie'
    if not os.path.isfile(rabbit.COOKIE_PATH):
        utils.juju_log('ERROR', 'erlang cookie missing from %s' %
                       rabbit.COOKIE_PATH)
        return
    cookie = open(rabbit.COOKIE_PATH, 'r').read().strip()

    # add parent host to the relation
    local_hostname = subprocess.check_output(['hostname']).strip()
    utils.relation_set(cookie=cookie, host=local_hostname)


def cluster_changed():
    unison.ssh_authorized_peers(user=rabbit.SSH_USER,
                                group='rabbit',
                                peer_interface='cluster',
                                ensure_local_user=True)
    rabbit.synchronize_service_credentials()

    if utils.is_relation_made('ha'):
        utils.juju_log('INFO',
                       'hacluster relation is present, skipping native '
                       'rabbitmq cluster config.')
        return
    l_unit_no = os.getenv('JUJU_UNIT_NAME').split('/')[1]
    r_unit_no = os.getenv('JUJU_REMOTE_UNIT').split('/')[1]
    if l_unit_no < r_unit_no:
        utils.juju_log('INFO', 'cluster_joined: Relation lesser.')
        return

    cookie = utils.relation_get('cookie')
    if cookie is None:
        utils.juju_log('INFO',
                       'cluster_joined: cookie not yet set.')
        return

    if open(rabbit.COOKIE_PATH, 'r').read().strip() == cookie:
        utils.juju_log('INFO', 'Cookie already synchronized with peer.')
    else:
        utils.juju_log('INFO', 'Synchronizing erlang cookie from peer.')
        rabbit.service('stop')
        with open(rabbit.COOKIE_PATH, 'wb') as out:
            out.write(cookie)
        rabbit.service('start')

    # cluster with other nodes
    rabbit.cluster_with()


def cluster_departed():
    if utils.is_relation_made('ha'):
        utils.juju_log('INFO',
                       'hacluster relation is present, skipping native '
                       'rabbitmq cluster config.')
        return
    l_unit_no = os.getenv('JUJU_UNIT_NAME').split('/')[1]
    r_unit_no = os.getenv('JUJU_REMOTE_UNIT').split('/')[1]
    if l_unit_no < r_unit_no:
        utils.juju_log('INFO', 'cluster_joined: Relation lesser.')
        return
    rabbit.break_cluster()


def ha_joined():
    corosync_bindiface = utils.config_get('ha-bindiface')
    corosync_mcastport = utils.config_get('ha-mcastport')
    vip = utils.config_get('vip')
    vip_iface = utils.config_get('vip_iface')
    vip_cidr = utils.config_get('vip_cidr')
    rbd_name = utils.config_get('rbd-name')

    if None in [corosync_bindiface, corosync_mcastport, vip, vip_iface,
                vip_cidr, rbd_name]:
        utils.juju_log('ERROR', 'Insufficient configuration data to '
                       'configure hacluster.')
        sys.exit(1)

    if not utils.is_relation_made('ceph', 'auth'):
        utils.juju_log('INFO',
                       'ha_joined: No ceph relation yet, deferring.')
        return

    name = '%s@localhost' % SERVICE_NAME
    if rabbit.get_node_name() != name:
        utils.juju_log('INFO', 'Stopping rabbitmq-server.')
        utils.stop('rabbitmq-server')
        rabbit.set_node_name('%s@localhost' % SERVICE_NAME)
    else:
        utils.juju_log('INFO', 'Node name already set to %s.' % name)

    relation_settings = {}
    relation_settings['corosync_bindiface'] = corosync_bindiface
    relation_settings['corosync_mcastport'] = corosync_mcastport

    relation_settings['resources'] = {
        'res_rabbitmq_rbd': 'ocf:ceph:rbd',
        'res_rabbitmq_fs': 'ocf:heartbeat:Filesystem',
        'res_rabbitmq_vip': 'ocf:heartbeat:IPaddr2',
        'res_rabbitmq-server': 'lsb:rabbitmq-server',
    }

    relation_settings['resource_params'] = {
        'res_rabbitmq_rbd': 'params name="%s" pool="%s" user="%s" '
                            'secret="%s"' %
                            (rbd_name, POOL_NAME,
                             SERVICE_NAME, ceph.keyfile_path(SERVICE_NAME)),
        'res_rabbitmq_fs': 'params device="/dev/rbd/%s/%s" directory="%s" '
                           'fstype="ext4" op start start-delay="10s"' %
                           (POOL_NAME, rbd_name, RABBIT_DIR),
        'res_rabbitmq_vip': 'params ip="%s" cidr_netmask="%s" nic="%s"' %
                            (vip, vip_cidr, vip_iface),
        'res_rabbitmq-server': 'op start start-delay="5s" '
                               'op monitor interval="5s"',
    }

    relation_settings['groups'] = {
        'grp_rabbitmq': 'res_rabbitmq_rbd res_rabbitmq_fs res_rabbitmq_vip '
                        'res_rabbitmq-server',
    }

    for rel_id in utils.relation_ids('ha'):
        utils.relation_set(rid=rel_id, **relation_settings)

    env_vars = {
        'OPENSTACK_PORT_EPMD': 4369,
        'OPENSTACK_PORT_MCASTPORT': utils.config_get('ha-mcastport'),
    }
    openstack.save_script_rc(**env_vars)


def ha_changed():
    if not cluster.is_clustered():
        return
    vip = utils.config_get('vip')
    utils.juju_log('INFO', 'ha_changed(): We are now HA clustered. '
                   'Advertising our VIP (%s) to all AMQP clients.' %
                   vip)
    # need to re-authenticate all clients since node-name changed.
    for rid in utils.relation_ids('amqp'):
        for unit in utils.relation_list(rid):
            amqp_changed(relation_id=rid, remote_unit=unit)


def ceph_joined():
    utils.juju_log('INFO', 'Start Ceph Relation Joined')
    ceph.install()
    utils.juju_log('INFO', 'Finish Ceph Relation Joined')


def ceph_changed():
    utils.juju_log('INFO', 'Start Ceph Relation Changed')
    auth = utils.relation_get('auth')
    key = utils.relation_get('key')
    if None in [auth, key]:
        utils.juju_log('INFO', 'Missing key or auth in relation')
        sys.exit(0)

    ceph.configure(service=SERVICE_NAME, key=key, auth=auth)

    if cluster.eligible_leader('res_rabbitmq_vip'):
        rbd_img = utils.config_get('rbd-name')
        rbd_size = utils.config_get('rbd-size')
        sizemb = int(rbd_size.split('G')[0]) * 1024
        blk_device = '/dev/rbd/%s/%s' % (POOL_NAME, rbd_img)
        ceph.ensure_ceph_storage(service=SERVICE_NAME, pool=POOL_NAME,
                                 rbd_img=rbd_img, sizemb=sizemb,
                                 fstype='ext4', mount_point=RABBIT_DIR,
                                 blk_device=blk_device,
                                 system_services=['rabbitmq-server'])
    else:
        utils.juju_log('INFO',
                       'This is not the peer leader. Not configuring RBD.')
        utils.juju_log('INFO', 'Stopping rabbitmq-server.')
        utils.stop('rabbitmq-server')

    # If 'ha' relation has been made before the 'ceph' relation
    # it is important to make sure the ha-relation data is being
    # sent.
    if utils.is_relation_made('ha'):
        utils.juju_log('INFO', '*ha* relation exists. Triggering ha_joined()')
        ha_joined()
    else:
        utils.juju_log('INFO', '*ha* relation does not exist.')
    utils.juju_log('INFO', 'Finish Ceph Relation Changed')


def update_nrpe_checks():
    if os.path.isdir(NAGIOS_PLUGINS):
        rsync(os.path.join(os.getenv('CHARM_DIR'), 'scripts',
                           'check_rabbitmq.py'),
              os.path.join(NAGIOS_PLUGINS, 'check_rabbitmq.py'))
    user = 'naigos'
    vhost = 'nagios'
    password_file = os.path.join(RABBIT_DIR, '%s.passwd' % user)
    if os.path.exists(password_file):
        password = open(password_file).read().strip()
    else:
        cmd = ['pwgen', '64', '1']
        password = subprocess.check_output(cmd).strip()
        with open(password_file, 'wb') as out:
            out.write(password)

    rabbit.create_vhost(vhost)
    rabbit.create_user(user, password)
    rabbit.grant_permissions(user, vhost)

    nrpe_compat = NRPE()
    nrpe_compat.add_check(
        shortname=rabbit.RABBIT_USER,
        description='Check RabbitMQ',
        check_cmd='{}/check_rabbitmq.py --user {} --password {} --vhost {}'
                  ''.format(NAGIOS_PLUGINS, user, password, vhost)
    )
    nrpe_compat.write()


def upgrade_charm():
    pre_install_hooks()
    # Ensure older passwd files in /var/lib/juju are moved to
    # /var/lib/rabbitmq which will end up replicated if clustered.
    for f in [f for f in os.listdir('/var/lib/juju')
              if os.path.isfile(os.path.join('/var/lib/juju', f))]:
        if f.endswith('.passwd'):
            s = os.path.join('/var/lib/juju', f)
            d = os.path.join('/var/lib/rabbitmq', f)
            utils.juju_log('INFO',
                           'upgrade_charm: Migrating stored passwd'
                           ' from %s to %s.' % (s, d))
            shutil.move(s, d)

MAN_PLUGIN = 'rabbitmq_management'


def config_changed():
    unison.ensure_user(user=rabbit.SSH_USER, group='rabbit')
    ensure_unison_rabbit_permissions()

    if utils.config_get('management_plugin') is True:
        rabbit.enable_plugin(MAN_PLUGIN)
        utils.open_port(55672)
    else:
        rabbit.disable_plugin(MAN_PLUGIN)
        utils.close_port(55672)

    if utils.config_get('ssl_enabled') is True:
        ssl_key = utils.config_get('ssl_key')
        ssl_cert = utils.config_get('ssl_cert')
        ssl_port = utils.config_get('ssl_port')
        if None in [ssl_key, ssl_cert, ssl_port]:
            utils.juju_log('ERROR',
                           'Please provide ssl_key, ssl_cert and ssl_port'
                           ' config when enabling SSL support')
            sys.exit(1)
        else:
            rabbit.enable_ssl(ssl_key, ssl_cert, ssl_port)
            utils.open_port(ssl_port)
    else:
        if os.path.exists(rabbit.RABBITMQ_CONF):
            os.remove(rabbit.RABBITMQ_CONF)
        utils.close_port(utils.config_get('ssl_port'))

    if cluster.eligible_leader('res_rabbitmq_vip'):
        utils.restart('rabbitmq-server')

    update_nrpe_checks()


def pre_install_hooks():
    for f in glob.glob('exec.d/*/charm-pre-install'):
        if os.path.isfile(f) and os.access(f, os.X_OK):
            subprocess.check_call(['sh', '-c', f])

hooks = {
    'install': install,
    'amqp-relation-changed': amqp_changed,
    'cluster-relation-joined': cluster_joined,
    'cluster-relation-changed': cluster_changed,
    'cluster-relation-departed': cluster_departed,
    'ha-relation-joined': ha_joined,
    'ha-relation-changed': ha_changed,
    'ceph-relation-joined': ceph_joined,
    'ceph-relation-changed': ceph_changed,
    'upgrade-charm': upgrade_charm,
    'config-changed': config_changed,
    'nrpe-external-master-relation-changed': update_nrpe_checks
}

utils.do_hooks(hooks)<|MERGE_RESOLUTION|>--- conflicted
+++ resolved
@@ -20,7 +20,6 @@
 from charmhelpers.core import hookenv
 from charmhelpers.core.host import rsync
 from charmhelpers.contrib.charmsupport.nrpe import NRPE
-from charmhelpers.contrib.openstack.utils import get_hostname
 
 
 SERVICE_NAME = os.getenv('JUJU_UNIT_NAME').split('/')[0]
@@ -38,32 +37,14 @@
     pre_install_hooks()
     utils.install(*rabbit.PACKAGES)
     utils.expose(5672)
-
     # ensure user + permissions for peer relations that
     # may be syncing data there via SSH_USER.
     unison.ensure_user(user=rabbit.SSH_USER, group=rabbit.RABBIT_USER)
     ensure_unison_rabbit_permissions()
 
-<<<<<<< HEAD
-
-def amqp_changed(relation_id=None, remote_unit=None, needs_leader=True):
-    if needs_leader and not cluster.eligible_leader('res_rabbitmq_vip'):
-        msg = 'amqp_changed(): Deferring amqp_changed to eligible_leader.'
-        utils.juju_log('INFO', msg)
-        return
-
-    rabbit_user = utils.relation_get('username', rid=relation_id,
-                                     unit=remote_unit)
-    vhost = utils.relation_get('vhost', rid=relation_id, unit=remote_unit)
-    if None in [rabbit_user, vhost]:
-        utils.juju_log('INFO', 'amqp_changed(): Relation not ready.')
-        return
-
-    password_file = os.path.join(RABBIT_DIR, '%s.passwd' % rabbit_user)
-=======
+
 def configure_amqp(username, vhost):
     password_file = os.path.join(RABBIT_DIR, '%s.passwd' % username)
->>>>>>> 5b91f68d
     if os.path.exists(password_file):
         password = open(password_file).read().strip()
     else:
@@ -71,10 +52,6 @@
         password = subprocess.check_output(cmd).strip()
         with open(password_file, 'wb') as out:
             out.write(password)
-        # assign current user and permissions
-        rabbit.execute("chown %s:%s %s" %
-                       (rabbit.RABBIT_USER, rabbit.RABBIT_USER, password_file))
-        rabbit.execute("chmod g+wrx %s" % password_file)
 
     rabbit.create_vhost(vhost)
     rabbit.create_user(username, password)
@@ -119,6 +96,7 @@
                                                                                  queues[amqp]['vhost'])
 
     relation_settings['hostname'] = utils.unit_get('private-address')
+
     if cluster.is_clustered():
         relation_settings['clustered'] = 'true'
         if utils.is_relation_made('ha'):
